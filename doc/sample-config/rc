# 代理服务器监听地址，用逗号分隔多个地址
# 0.0.0.0 表示监听本机所有 IP 地址
# PAC url 为 http://<listen>/pac，若 listen ip 为 0.0.0.0，
# PAC 中的代理服务器地址会根据 client 从哪个 ip 访问正确的生成
listen = 127.0.0.1:7777

# 日志文件路径，空字符串表示 stdout
logFile =

# COW 默认仅对被墙网站使用二级代理（可以是 SOCKS5 或 shadowsocks 代理）
# 总使用二级代理设置为 true 后，所有网站都通过二级代理访问
#alwaysProxy = false

#############################
# SOCKS5 代理
#############################

# SOCKS5 代理地址
socks = 127.0.0.1:1080

# 你可以注释掉下面的选项，自己启动 socks 代理
# 或者让 COW 执行 ssh 命令创建本地 socks 代理，并在 ssh 断开后重连
# 注意这一功能需要配置好 ssh public key authentication
#
# 若指定该选项，COW 将执行以下命令：
#     ssh -n -N -D <socks 选项中的端口> -p <sshServer 选项中的端口> <sshServer>
# sshServer 端口默认为 22。如果要指定其他 ssh 选项，请修改 ~/.ssh/config
#sshServer = user@server[:port]

<<<<<<< HEAD
#############################
# shadowsocks 代理
#############################

# 若你有自己的 VPS，推荐使用 shadowsocks。服务器端部署完成后本机无需 socks 代理
# 若同时指定 shadowsocks 和 SOCKS5 代理，优先使用 shadowsocks

# shadowsocks 服务器地址，一定要指定端口
#shadowsocks = 1.1.1.1:8838
# shadowsocks 密码
#shadowPasswd = barfoo!
# shadowsocks 加密方法, 空字符串或者 rc4
#shadowMethod = 

#############################
# 认证
#############################

# 指定允许的 IP 或者网段。网段仅支持 IPv4，IP 可以指定 v6 地址，用逗号分隔多个项
#allowedClient = 192.168.1.0/24, 10.0.0.0/8, 8.8.8.8

# 通过用户名密码认证
#userPasswd = username:password
=======
# shadowsocks server address
shadowSocks = 1.1.1.1:8838
# shadowsocks password
shadowPasswd = barfoo!
>>>>>>> e72026c8

# 认证失效时间
# 语法：2h3m4s 表示 2 小时 3 分钟 4 秒
#authTimeout = 2h

# COW 总是先验证 IP 是否在 allowedClient 中，若不在其中再通过用户名密码认证

#############################
# 高级选项
#############################

# 最多允许使用多少个 CPU 核
#core = 2

# GFW 会使 DNS 解析超时，也可能返回错误的地址，能连接但是读不到任何内容
# 下面两个值改小一点可以加速检测网站是否被墙，但网络情况差时可能误判

# 创建连接超时（语法跟 authTimeout 相同）
#dialTimeout = 5s
# 从服务器读超时
#readTimeout = 5s

# 基于 client 是否很快关闭连接来检测 SSL 错误，只对 Chrome 有效
# （Chrome 遇到 SSL 错误会直接关闭连接，而不是让用户选择是否继续）
# 可能将可直连网站误判为被墙网站，当 GFW 进行 SSL 中间人攻击时可以考虑使用
#detectSSLErr = false<|MERGE_RESOLUTION|>--- conflicted
+++ resolved
@@ -27,7 +27,6 @@
 # sshServer 端口默认为 22。如果要指定其他 ssh 选项，请修改 ~/.ssh/config
 #sshServer = user@server[:port]
 
-<<<<<<< HEAD
 #############################
 # shadowsocks 代理
 #############################
@@ -36,7 +35,7 @@
 # 若同时指定 shadowsocks 和 SOCKS5 代理，优先使用 shadowsocks
 
 # shadowsocks 服务器地址，一定要指定端口
-#shadowsocks = 1.1.1.1:8838
+#shadowSocks = 1.1.1.1:8838
 # shadowsocks 密码
 #shadowPasswd = barfoo!
 # shadowsocks 加密方法, 空字符串或者 rc4
@@ -51,12 +50,6 @@
 
 # 通过用户名密码认证
 #userPasswd = username:password
-=======
-# shadowsocks server address
-shadowSocks = 1.1.1.1:8838
-# shadowsocks password
-shadowPasswd = barfoo!
->>>>>>> e72026c8
 
 # 认证失效时间
 # 语法：2h3m4s 表示 2 小时 3 分钟 4 秒
